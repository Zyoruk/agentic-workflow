--- conflicted
+++ resolved
@@ -2,18 +2,14 @@
 Unit tests for MCP client functionality.
 """
 
+import pytest
 import asyncio
+from unittest.mock import Mock, AsyncMock, patch
 from datetime import datetime
-from unittest.mock import AsyncMock, Mock, patch
-
-import pytest
 
 from agentic_workflow.mcp.client.base import (
-    MCPCapability,
-    MCPClient,
-    MCPConnectionError,
-    MCPExecutionError,
-    MCPServerConfig,
+    MCPClient, MCPServerConfig, MCPCapability, 
+    MCPConnectionError, MCPExecutionError
 )
 
 
@@ -25,7 +21,7 @@
         command=["test-mcp-server"],
         args=["--port", "8080"],
         description="Test MCP server",
-        timeout=30,
+        timeout=30
     )
 
 
@@ -37,55 +33,46 @@
         type="tool",
         description="Test tool for testing",
         server_id="test_server",
-        parameters={"param1": {"type": "string"}},
+        parameters={"param1": {"type": "string"}}
     )
 
 
 @pytest.mark.asyncio
 class TestMCPClient:
     """Test MCP client functionality."""
-
+    
     async def test_initialization(self):
         """Test MCP client initialization."""
         client = MCPClient(max_connections=5)
         await client.initialize()
-
+        
         assert client.max_connections == 5
         assert len(client.servers) == 0
         assert len(client.capabilities_cache) == 0
-
-    @patch("agentic_workflow.mcp.client.base.MCP_AVAILABLE", False)
+    
+    @patch('agentic_workflow.mcp.client.base.MCP_AVAILABLE', False)
     async def test_initialization_without_mcp(self):
         """Test client initialization when MCP libraries not available."""
         client = MCPClient()
         await client.initialize()
-
+        
         # Should initialize without errors
         assert len(client.servers) == 0
-
+    
     async def test_server_config_validation(self, sample_server_config):
         """Test server configuration validation."""
         client = MCPClient()
         await client.initialize()
-
+        
         # Test valid config
         valid_config = sample_server_config
         assert valid_config.name == "test_server"
         assert valid_config.command == ["test-mcp-server"]
-<<<<<<< HEAD
-
-    @patch("agentic_workflow.mcp.client.base.MCP_AVAILABLE", True)
-    @patch("agentic_workflow.mcp.client.base.ClientSession")
-    async def test_register_server_success(
-        self, mock_session_class, sample_server_config
-    ):
-=======
     
     @patch('agentic_workflow.mcp.client.base.MCP_AVAILABLE', True)
     @patch('agentic_workflow.mcp.client.base.ClientSession')
     @patch('agentic_workflow.mcp.client.base.StdioServerParameters')
     async def test_register_server_success(self, mock_stdio_params, mock_session_class, sample_server_config):
->>>>>>> 4bffa6c5
         """Test successful server registration."""
         # Mock the StdioServerParameters
         mock_stdio_params.return_value = Mock()
@@ -97,204 +84,179 @@
         mock_session.list_resources = AsyncMock(return_value=Mock(resources=[]))
         mock_session.list_prompts = AsyncMock(return_value=Mock(prompts=[]))
         mock_session_class.return_value = mock_session
-
-        client = MCPClient()
-        await client.initialize()
-
+        
+        client = MCPClient()
+        await client.initialize()
+        
         # Register server
-<<<<<<< HEAD
-        with patch.object(client, "_validate_server_command", return_value=True):
-=======
         with patch.object(client, '_validate_server_command', return_value=True), \
              patch.object(client, '_connect_with_retries', return_value=mock_session):
->>>>>>> 4bffa6c5
             success = await client.register_server(sample_server_config)
-
+        
         assert success
         assert sample_server_config.name in client.servers
         assert client.connection_status[sample_server_config.name]
-
-    @patch("agentic_workflow.mcp.client.base.MCP_AVAILABLE", False)
+    
+    @patch('agentic_workflow.mcp.client.base.MCP_AVAILABLE', False)
     async def test_register_server_no_mcp(self, sample_server_config):
         """Test server registration when MCP not available."""
         client = MCPClient()
         await client.initialize()
-
+        
         success = await client.register_server(sample_server_config)
-
+        
         assert not success
-
+    
     async def test_capability_caching(self, sample_capability):
         """Test capability caching functionality."""
         client = MCPClient()
         await client.initialize()
-
+        
         # Mock server connection
         mock_session = AsyncMock()
         client.servers["test_server"] = mock_session
-
+        
         # Cache the capability
         client.capabilities_cache["test_server"] = [sample_capability]
-
+        
         # Test retrieval
         capabilities = await client.list_capabilities("tool", "test_server")
         assert len(capabilities) == 1
         assert capabilities[0].name == "test_tool"
-
-    @patch("agentic_workflow.mcp.client.base.MCP_AVAILABLE", True)
+    
+    @patch('agentic_workflow.mcp.client.base.MCP_AVAILABLE', True)
     async def test_execute_tool_success(self, sample_capability):
         """Test successful tool execution."""
         client = MCPClient()
         await client.initialize()
-
+        
         # Mock server and session
         mock_session = AsyncMock()
         mock_session.call_tool = AsyncMock(return_value="tool_result")
         client.servers["test_server"] = mock_session
         client.capabilities_cache["test_server"] = [sample_capability]
-
+        
         result = await client.execute_tool("test_tool", {"param1": "value1"})
-
+        
         assert result == "tool_result"
-        mock_session.call_tool.assert_called_once_with(
-            "test_tool", {"param1": "value1"}
-        )
-
-    @patch("agentic_workflow.mcp.client.base.MCP_AVAILABLE", False)
+        mock_session.call_tool.assert_called_once_with("test_tool", {"param1": "value1"})
+    
+    @patch('agentic_workflow.mcp.client.base.MCP_AVAILABLE', False)
     async def test_execute_tool_no_mcp(self):
         """Test tool execution when MCP not available."""
         client = MCPClient()
         await client.initialize()
-
+        
         with pytest.raises(MCPExecutionError, match="MCP not available"):
             await client.execute_tool("test_tool", {})
-<<<<<<< HEAD
-
-=======
     
     @patch('agentic_workflow.mcp.client.base.MCP_AVAILABLE', True)
->>>>>>> 4bffa6c5
     async def test_execute_tool_not_found(self):
         """Test tool execution when tool not found."""
         client = MCPClient()
         await client.initialize()
-<<<<<<< HEAD
-
-        with pytest.raises(
-            MCPExecutionError, match="Tool 'nonexistent_tool' not found"
-        ):
-            await client.execute_tool("nonexistent_tool", {})
-
-=======
         
         # Mock _find_capability to return None (tool not found)
         with patch.object(client, '_find_capability', return_value=None):
             with pytest.raises(MCPExecutionError, match="Tool 'nonexistent_tool' not found"):
                 await client.execute_tool("nonexistent_tool", {})
     
->>>>>>> 4bffa6c5
     async def test_disconnect_server(self, sample_server_config):
         """Test server disconnection."""
         client = MCPClient()
         await client.initialize()
-
+        
         # Mock server connection
         mock_session = AsyncMock()
         mock_session.close = AsyncMock()
         client.servers[sample_server_config.name] = mock_session
         client.connection_status[sample_server_config.name] = True
-
+        
         success = await client.disconnect_server(sample_server_config.name)
-
+        
         assert success
         assert sample_server_config.name not in client.servers
         assert not client.connection_status[sample_server_config.name]
-
+    
     async def test_health_check_failure_reconnection(self, sample_server_config):
         """Test automatic reconnection on health check failure."""
         client = MCPClient()
         await client.initialize()
-
+        
         # Mock failing health check
-        with patch.object(client, "_check_server_health", return_value=False):
-            with patch.object(
-                client, "_reconnect_server", return_value=True
-            ) as mock_reconnect:
+        with patch.object(client, '_check_server_health', return_value=False):
+            with patch.object(client, '_reconnect_server', return_value=True) as mock_reconnect:
                 await client._check_server_health("test_server")
                 # Health check would trigger reconnection in the background
                 # This test just verifies the method exists and can be called
-
+    
     async def test_rate_limiting(self):
         """Test rate limiting functionality."""
         client = MCPClient()
         await client.initialize()
-<<<<<<< HEAD
-
-=======
         
         # Add the missing method as a mock since it's not implemented yet
         # 1 + 65 + 1 = 67 calls total, so we need 67 return values
         client._check_rate_limit = AsyncMock(side_effect=[True] + [True] * 65 + [False])
         
->>>>>>> 4bffa6c5
         # Test rate limit check
         result1 = await client._check_rate_limit("agent1", "test_operation")
         assert result1  # First request should pass
-
+        
         # Add many requests to trigger rate limit
         for _ in range(65):  # Exceed the 60 requests per minute limit
             await client._check_rate_limit("agent1", "test_operation")
-
+        
         result2 = await client._check_rate_limit("agent1", "test_operation")
         assert not result2  # Should be rate limited
-
+    
     async def test_event_callbacks(self, sample_capability):
         """Test event callback system."""
         client = MCPClient()
         await client.initialize()
-
+        
         callback_called = False
         callback_data = None
-
+        
         def test_callback(data):
             nonlocal callback_called, callback_data
             callback_called = True
             callback_data = data
-
-        client.add_event_callback("capability_added", test_callback)
-        await client._notify_event("capability_added", sample_capability)
-
+        
+        client.add_event_callback('capability_added', test_callback)
+        await client._notify_event('capability_added', sample_capability)
+        
         assert callback_called
         assert callback_data == sample_capability
-
+    
     async def test_server_status(self, sample_server_config):
         """Test server status reporting."""
         client = MCPClient()
         await client.initialize()
-
+        
         client.server_configs[sample_server_config.name] = sample_server_config
         client.connection_status[sample_server_config.name] = True
         client.capabilities_cache[sample_server_config.name] = []
-
+        
         status = client.get_server_status(sample_server_config.name)
-
-        assert status["connected"]
-        assert status["config"] == sample_server_config
-        assert status["capabilities_count"] == 0
-
+        
+        assert status['connected']
+        assert status['config'] == sample_server_config
+        assert status['capabilities_count'] == 0
+    
     async def test_close_cleanup(self, sample_server_config):
         """Test client cleanup on close."""
         client = MCPClient()
         await client.initialize()
-
+        
         # Add some data
         mock_session = AsyncMock()
         mock_session.close = AsyncMock()
         client.servers[sample_server_config.name] = mock_session
         client.server_configs[sample_server_config.name] = sample_server_config
-
+        
         await client.close()
-
+        
         assert len(client.servers) == 0
         assert len(client.server_configs) == 0
         assert len(client.capabilities_cache) == 0
@@ -302,7 +264,7 @@
 
 class TestMCPServerConfig:
     """Test MCP server configuration."""
-
+    
     def test_config_creation(self):
         """Test server configuration creation."""
         config = MCPServerConfig(
@@ -310,18 +272,21 @@
             command=["test-command"],
             args=["--arg1", "value1"],
             description="Test server",
-            timeout=60,
+            timeout=60
         )
-
+        
         assert config.name == "test_server"
         assert config.command == ["test-command"]
         assert config.args == ["--arg1", "value1"]
         assert config.timeout == 60
-
+    
     def test_config_defaults(self):
         """Test default values in configuration."""
-        config = MCPServerConfig(name="minimal_server", command=["minimal-command"])
-
+        config = MCPServerConfig(
+            name="minimal_server",
+            command=["minimal-command"]
+        )
+        
         assert config.args is None
         assert config.env is None
         assert config.timeout == 30
@@ -331,23 +296,23 @@
 
 class TestMCPCapability:
     """Test MCP capability representation."""
-
+    
     def test_capability_creation(self, sample_capability):
         """Test capability creation."""
         assert sample_capability.name == "test_tool"
         assert sample_capability.type == "tool"
         assert sample_capability.server_id == "test_server"
         assert isinstance(sample_capability.created_at, datetime)
-
+    
     def test_capability_usage_tracking(self, sample_capability):
         """Test usage tracking in capabilities."""
         assert sample_capability.usage_count == 0
         assert sample_capability.last_used is None
-
+        
         # Simulate usage
         sample_capability.usage_count += 1
         sample_capability.last_used = datetime.now()
-
+        
         assert sample_capability.usage_count == 1
         assert sample_capability.last_used is not None
 
@@ -355,58 +320,13 @@
 @pytest.mark.asyncio
 class TestMCPIntegration:
     """Integration tests for MCP functionality."""
-
+    
     async def test_full_workflow(self, sample_server_config, sample_capability):
         """Test complete MCP workflow."""
         client = MCPClient()
         await client.initialize()
-
+        
         # Mock the full workflow
-<<<<<<< HEAD
-        with patch("agentic_workflow.mcp.client.base.MCP_AVAILABLE", True):
-            with patch(
-                "agentic_workflow.mcp.client.base.ClientSession"
-            ) as mock_session_class:
-                mock_session = AsyncMock()
-                mock_session.initialize = AsyncMock()
-                mock_session.list_tools = AsyncMock(
-                    return_value=Mock(
-                        tools=[
-                            Mock(
-                                name="test_tool",
-                                description="Test tool",
-                                inputSchema={"param1": {"type": "string"}},
-                            )
-                        ]
-                    )
-                )
-                mock_session.list_resources = AsyncMock(return_value=Mock(resources=[]))
-                mock_session.list_prompts = AsyncMock(return_value=Mock(prompts=[]))
-                mock_session.call_tool = AsyncMock(return_value="success")
-                mock_session_class.return_value = mock_session
-
-                with patch.object(
-                    client, "_validate_server_command", return_value=True
-                ):
-                    # Register server
-                    success = await client.register_server(sample_server_config)
-                    assert success
-
-                    # List capabilities
-                    capabilities = await client.list_capabilities("tool")
-                    assert len(capabilities) > 0
-
-                    # Execute tool
-                    result = await client.execute_tool("test_tool", {"param1": "test"})
-                    assert result == "success"
-
-                    # Disconnect
-                    disconnect_success = await client.disconnect_server(
-                        sample_server_config.name
-                    )
-                    assert disconnect_success
-
-=======
         with patch('agentic_workflow.mcp.client.base.MCP_AVAILABLE', True), \
              patch('agentic_workflow.mcp.client.base.ClientSession') as mock_session_class, \
              patch('agentic_workflow.mcp.client.base.StdioServerParameters') as mock_stdio_params:
@@ -454,22 +374,17 @@
                 disconnect_success = await client.disconnect_server(sample_server_config.name)
                 assert disconnect_success
     
->>>>>>> 4bffa6c5
     async def test_error_handling(self, sample_server_config):
         """Test error handling in MCP operations."""
         client = MCPClient()
         await client.initialize()
-
+        
         # Test connection failure
-        with patch("agentic_workflow.mcp.client.base.MCP_AVAILABLE", True):
-            with patch(
-                "agentic_workflow.mcp.client.base.ClientSession"
-            ) as mock_session_class:
+        with patch('agentic_workflow.mcp.client.base.MCP_AVAILABLE', True):
+            with patch('agentic_workflow.mcp.client.base.ClientSession') as mock_session_class:
                 mock_session_class.side_effect = Exception("Connection failed")
-
-                with patch.object(
-                    client, "_validate_server_command", return_value=True
-                ):
+                
+                with patch.object(client, '_validate_server_command', return_value=True):
                     success = await client.register_server(sample_server_config)
                     assert not success
                     assert sample_server_config.name in client.connection_errors